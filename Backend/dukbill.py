# ------------------------
# FastAPI App Imports
# ------------------------
from fastapi import FastAPI, HTTPException, Depends, Body, Request, File, Form, UploadFile
from fastapi.middleware.cors import CORSMiddleware
from fastapi.security import HTTPBearer, HTTPAuthorizationCredentials
from fastapi.responses import RedirectResponse
from fastapi import BackgroundTasks

# ------------------------
# Model Imports
# ------------------------
from pydantic import BaseModel
from External_APIs.basiq_api import BasiqAPI

# ------------------------
# File Imports
# ------------------------
from config import AUTH0_DOMAIN, XERO_SCOPES, EXPECTED_REPORTS_XERO, EXPECTED_REPORTS_MYOB
from auth import *
from users import *
from Documents.documents import *
from Database.db_init import initialize_database
from Database.S3_utils import *
from EmailScanners.gmail_connect import get_google_auth_url, run_gmail_scan, exchange_code_for_tokens
from Documents.file_downloads import _first_email, _invoke_zip_lambda_for, _stream_s3_zip
from shufti import shufti_url
from helpers.id_helpers import *
from helpers.xero_helpers import *
from helpers.myob_helper import *
from cryptography.fernet import Fernet
#from EmailScanners.outlook_connect import get_outlook_auth_url, exchange_outlook_code_for_tokens, run_outlook_scan
# ------------------------
# Python Imports
# ------------------------
import requests
import threading
import os
import time
import urllib
from urllib.parse import urlencode

# ------------------------
# FastAPI App Initialization
# ------------------------
app = FastAPI(title="Dukbill API", version="1.0.0")
basiq = BasiqAPI()
verification_states_shufti = {}
REDIRECT_URL = os.environ.get("REDIRECT_DUKBILL", "https://314dbc1f-20f1-4b30-921e-c30d6ad9036e-00-19bw6chuuv0n8.riker..dev/dashboard")
STATE_PARAMETER = os.environ.get("STATE_SECRET_KEY")
Encryption_function = Fernet(STATE_PARAMETER)
# ------------------------
# CORS Settings
# ------------------------
origins = [
    "https://314dbc1f-20f1-4b30-921e-c30d6ad9036e-00-19bw6chuuv0n8.riker.replit.dev",
    "https://api.vericare.com.au",
    "http://localhost:5000",
    "http://localhost:3000",
    "http://127.0.0.1:3000",
    "http://127.0.0.1:5000",
    "https://*.replit.dev",
    "https://dukbillapp.com"
]

app.add_middleware(
    CORSMiddleware,
    allow_origins=origins,
    allow_credentials=True,
    allow_methods=["*"],
    allow_headers=["*"],
)

# Initialize database
initialize_database()

# Security dependency
security = HTTPBearer()

# ------------------------
# Pydantic Models
# ------------------------
class GoogleTokenRequest(BaseModel):
    googleToken: str

class XeroAuthRequest(BaseModel):
    code: str


# ------------------------
# Dependencies
# ------------------------
def get_user_info_from_auth0(access_token: str) -> dict:
    '''
    Fetch user information from Auth0 using the provided access token.

    access_token (str): The Auth0 access token.

    Returns:
        dict: The user profile information. {"sub": auth0id, "given_name": ..., "nickname": ..., "name": ..., "picture": ..., "locale": ..., "updated_at": ..., "email": ..., "email_verified": ...}
    '''
    userinfo_url = f"https://{AUTH0_DOMAIN}/userinfo"
    session = requests.Session()
    try:
        response = session.get(
            userinfo_url,
            headers={"Authorization": f"Bearer {access_token}"},
            timeout=5
        )
        if response.status_code != 200:
            raise HTTPException(status_code=401, detail="Failed to fetch user profile from Auth0")
        return response.json()
    except requests.RequestException as e:
        raise HTTPException(status_code=503, detail=f"Auth0 request failed: {str(e)}")
    
def get_current_user(credentials: HTTPAuthorizationCredentials = Depends(security)):
    '''
    Retrieve and verify the current user based on the provided HTTP Bearer token.

    credentials (HTTPAuthorizationCredentials): The HTTP Bearer token credentials.

    Returns:
        claims (dict): The decoded JWT claims of the user. {iss: issuer, sub: login type, aud: audient, iat: issued at, exp: expiration, scope: scopes..., azp: authorized party}
        token (str): The original JWT token.
    '''
    token = credentials.credentials
    claims = verify_token(token)
    if not claims:
        raise HTTPException(status_code=401, detail="Invalid or expired token")
    return claims, token


# ------------------------
# Auth Routes
# ------------------------
@app.post("/api/google-signup")
async def google_signup(req: GoogleTokenRequest) -> dict:
    '''
    Sign up user via google token

    req (GoogleTokenRequest): The request body containing the Google token.

    Returns:
        dict: Success message on succesful registration
    '''
    payload = verify_google_token(req.googleToken)
    if not payload:
        raise HTTPException(status_code=401, detail="Invalid Google token")
    return {"success": "User registered successfully"}

@app.post("/auth/register")
async def register(user=Depends(get_current_user)):
    '''
    Start user registration process
    
    user (tuple): The current user information from the dependency.

    Returns:
        dict: Core user information {user: user_id, isNewUser: bool, missingFields: missing entries, profileComplete: bool}
    '''
    _, access_token = user
    profile = get_user_info_from_auth0(access_token)
    auth0_id = profile["sub"]

    # Call the extracted core logic function
    result = handle_registration(auth0_id, profile)
    return result

@app.post("/auth/check-verification")
async def user_email_authentication(user=Depends(get_current_user)):
    '''
    Simple check on whether the users email has been verified
    '''
    _, access_token = user
    profile = get_user_info_from_auth0(access_token)
    return {"email_verified": profile["email_verified"]}

# ------------------------
# User Profile
# ------------------------
@app.get("/user/profile")
async def fetch_user_profile(user=Depends(get_current_user)):
    '''
    Collect user profile information

    user (tuple): The current user information from the dependency.

    Returns:
        dict: User profile information {name: ..., id: ..., picture: ..., user_type: "broker" or "client", email_verified: bool}
    '''
    claims, access_token = user
    auth0_id = claims["sub"]
    user_obj = find_user(auth0_id)

    #need to cache email_verified in local DB
    jwt_info = get_user_info_from_auth0(access_token)
    
    if user_obj["isBroker"]:
        profile = find_broker(user_obj["user_id"])
        profile_id = profile["broker_id"]
        user_type = "broker"
    else:
        profile = find_client(user_obj["user_id"])
        profile_id = profile["client_id"]
        user_type = "client"

    return {"name": user_obj["name"], "id": profile_id, "picture": user_obj["picture"], "user_type": user_type, "email_verified": jwt_info["email_verified"]}

@app.patch("/users/onboarding")
async def complete_profile(profile_data: dict, user=Depends(get_current_user)) -> dict:
    '''
    Finalizing user onboarding process

    profile_data (dict): The profile data to update.
    user (tuple): The current user information from the dependency.

    Returns:
        dict: Updated user information {user: user_id, profileComplete: bool, missingFields: list of missing entries, validatedBroker: bool}
    '''
    claims, access_token = user
    profile = get_user_info_from_auth0(access_token)
    auth0_id = profile["sub"]
    user_obj = search_user_by_auth0(auth0_id)
    user_type = profile_data["user_type"]
    broker_id = profile_data.pop("broker_id", None)
    validatedBroker = False

    if user_type == "client":
        #adding client to database
        client_id = register_client(user_obj["user_id"], broker_id)
        client_add_email(client_id, get_email_domain(user_obj["email"]), user_obj["email"])
        validatedBroker = bool(client_id)
        
    elif user_type == "broker":
        #adding broker to database
        register_broker(user_obj["user_id"])
        validatedBroker = True


    user_obj = update_profile(auth0_id, profile_data)

    return {
        "user": user_obj["user_id"],
        "profileComplete": user_obj["profile_complete"],
        "missingFields": [f for f in ["full_name", "phone_number", "company_name"] if not user_obj.get(f)],
        "validatedBroker": validatedBroker,
    }

# ------------------------
# Handling Emails
# ------------------------

@app.post("/add/email")
async def add_email(email: str, user=Depends(get_current_user)):
    '''
    Adding new emails to database when scanning email

    email (str): The email address to add.
    user (tuple): The current user information from the dependency.

    Returns:
        dict: Success message on succesful addition
    '''
    claims, access_token = user
    auth0_id = claims["sub"]
    user_obj = find_user(auth0_id)

    client = find_client(user_obj["user_id"])
    try:
        domain = get_email_domain(email)
    except ValueError as e:
        raise HTTPException(status_code=400, detail=str(e))
    
    client_add_email(client["client_id"], domain, email)
    return {"message": "Email added successfully"}

@app.get("/get/emails")
async def get_emails(user=Depends(get_current_user)):
    '''
    Retrieving all emails associated with the client

    user (tuple): The current user information from the dependency.

    Returns:
        list: List of email addresses associated with the client
    '''
    claims, access_token = user
    auth0_id = claims["sub"]
    user_obj = find_user(auth0_id)
    client = find_client(user_obj["user_id"])
    return get_client_emails_dashboard(client["client_id"]) if client else []

@app.delete("/delete/email")
async def delete_email(request: Request, user=Depends(get_current_user)):
    '''
    Deleting the email associated with the client

    request (Request): The request object containing the email to delete. {email: email_address}
    '''
    claims, access_token = user
    auth0_id = claims["sub"]
    user_obj = find_user(auth0_id)

    data = await request.json()
    email = data.get("email")
    
    client = find_client(user_obj["user_id"])
    delete_client_email(client["client_id"], email)
    
    delete_email_documents(hash_email(email))
    return {"message": "Email deleted successfully"}

# ------------------------
# Client Routes
# ------------------------
@app.get("/clients/dashboard")
async def get_client_documents(user=Depends(get_current_user)):
    '''
    Generating the client dashboard view

    user (tuple): The current user information from the dependency.

    Returns:
        dict: Client dashboard information {headings: [...], BrokerAccess: [...], loginEmail: ...}
    '''
    claims, _ = user
    auth0_id = claims["sub"]
    user_obj = find_user(auth0_id)
    if not user_obj or user_obj["isBroker"]:
        raise HTTPException(status_code=403, detail="Access denied")
    
    client = find_client(user_obj["user_id"])
    emails = get_client_emails(client["client_id"])
    # Extract email addresses for comparison
    email_addresses = [e["email_address"] for e in emails]
    
    # Add login email if not present
    if user_obj["email"] not in email_addresses:
        emails.append({"email_address": user_obj["email"]})
    
    #get emails, xero and myob docs
    headings = get_client_dashboard(client["client_id"], emails)

    #to remove later
    verified_headings = get_client_verified_ids_dashboard(client["client_id"], [user_obj["email"]])
    if verified_headings:
        headings.extend(verified_headings)

    return {
        "headings": headings, 
        "BrokerAccess": get_client_broker_list(client["client_id"]),
        "loginEmail": user_obj["email"]
    }

@app.post("/clients/category/documents")
async def get_category_documents(request: dict, user=Depends(get_current_user)):
    '''
    Fetching documents of an individual category

    request (dict) -> {category: category_name}
    user (tuple): The current user information from the dependency.

    Returns:
        list: List of documents in the specified category
    '''
    claims, _ = user
    auth0_id = claims["sub"]
    category = request.get("category")
    user_obj = find_user(auth0_id)
    if not user_obj or user_obj["isBroker"]:
        raise HTTPException(status_code=403, detail="Access denied")
    
    client = find_client(user_obj["user_id"])
    emails = get_client_emails(client["client_id"])

    # Extract email addresses for comparison
    email_addresses = [e["email_address"] for e in emails]
    
    # Add login email if not present
    if user_obj["email"] not in email_addresses:
        emails.append({"email_address": user_obj["email"]})

    documents = get_client_category_documents(client["client_id"], emails, category)

    #want to remove later anyways
    if category in ["Driving License", "Id Card", "Passport"]:
        verified_docs = get_client_verified_ids_documents(client["client_id"], [user_obj["email"]], category)
        documents.extend(verified_docs)

    #retrieving xero/myob documents 
    documents.extend(get_docs_general(client["client_id"], [user_obj["email"]], category))

    return documents

@app.post("/clients/remove/comment")
async def remove_client_document_comment(request: dict, user=Depends(get_current_user)):
    '''
    Give clients the ability to remove comments

    request (dict) -> {category: category_name, hashed_email: hashed_email}
    user (tuple): The current user information from the dependency.

    Returns:
        dict: Success message on succesful removal
    '''
    claims, _ = user
    auth0_id = claims["sub"]
    user_obj = find_user(auth0_id)
    client = find_client(user_obj["user_id"])
    category = request.get("category")
    hashed_user_email = request.get("hashed_email")
    
    #determine which type of document to remove comment from
    if category.startswith("xero_"):
        remove_comment_docs_general(client["client_id"], hashed_user_email, category, "xero_reports")
    elif category.startswith("Broker_"):
        remove_comment_docs_general(client["client_id"], hashed_user_email, category, "myob_reports")
    else:
        remove_comment_client_document(client["client_id"], hashed_user_email, request.get("threadid", None))
    
    return {"message": "Comment removed successfully"}

@app.post("/add/broker")
async def add_broker(broker_id: str, user=Depends(get_current_user)):
    '''
    Allow clients to add brokers to their account

    broker_id (str): The broker ID to add.
    user (tuple): The current user information from the dependency.

    Returns:
        dict: Registered broker information {broker_id: ...}
    '''
    claims, _ = user
    auth0_id = claims["sub"]
    user_obj = find_user(auth0_id)
    client = find_client(user_obj["user_id"])
    if not client:
        raise HTTPException(status_code=404, detail="Client not found")
    
    registered_broker_id = register_client_broker(client["client_id"], broker_id)
    if not registered_broker_id:
        raise HTTPException(status_code=400, detail="Invalid broker ID")
    
    return {"broker_id": registered_broker_id}

@app.get("/get/brokers")
async def get_brokers(user=Depends(get_current_user)) -> list:
    '''
    Fetch all the brokers associated with the client

    user (tuple): The current user information from the dependency.

    Returns:
        list: List of brokers associated with the client
    '''
    claims, _ = user
    auth0_id = claims["sub"]
    user_obj = find_user(auth0_id)
    client = find_client(user_obj["user_id"])    

    return get_client_brokers(client["client_id"])
    
@app.post("/broker/access")
async def toggle_broker_access_route(broker_id: str, user=Depends(get_current_user)) -> dict:
    '''
    Toggle whether broker has access to client documents

    broker_id (str): The broker ID to toggle access for.
    user (tuple): The current user information from the dependency.

    Returns:
        dict: Updated broker access status {BrokerAccess: bool}
    '''
    claims, _ = user
    auth0_id = claims["sub"]
    user = find_user(auth0_id)
    client = find_client(user["user_id"])
    
    return {"BrokerAccess": toggle_broker_access(client["client_id"], broker_id)}

@app.post("/client/broker/delete")
async def delete_client_broker(broker_id: str, user=Depends(get_current_user)) -> dict:
    '''
    Allowing client to remove a broker from their account

    broker_id (str): The broker ID to remove.
    user (tuple): The current user information from the dependency.

    Returns:
        dict: Success message on succesful removal
    '''
    claims, _ = user
    auth0_id = claims["sub"]
    user_obj = find_user(auth0_id)
    client = find_client(user_obj["user_id"])
    remove_client_broker(client["client_id"], broker_id)
    return {"message": "Broker removed successfully"}


# ------------------------
# Broker Routes
# ------------------------
@app.get("/brokers/client/list")
async def get_client_list(user=Depends(get_current_user)) -> dict:
    '''
    Fetch all clients related to a broker

    user (tuple): The current user information from the dependency.

    Returns:
        dict: List of clients associated with the broker {clients: [...]}
    '''
    claims, _ = user
    auth0_id = claims["sub"]
    user_obj = find_user(auth0_id)
    broker = find_broker(user_obj["user_id"])
    clients = get_broker_clients(broker["broker_id"])
    return {"clients": clients}

@app.get("/brokers/client/{client_id}/dashboard")
async def get_client_dashboard_broker(client_id: int, user=Depends(get_current_user)) -> dict:
    '''
    Get the client dashboard view for brokers

    client_id (int): The client ID to fetch the dashboard for.
    user (tuple): The current user information from the dependency.

    Returns:
        dict: Client dashboard information {headings: [...], BrokerAccess: [...], loginEmail: ...}
    '''
    claims, _ = user
    client = verify_client(client_id)
    if not client:
        return {"error": "Access denied"}
    client_user = get_user_from_client(client_id)
    is_broker_access = get_client_broker_list(client["client_id"])
    if not is_broker_access[0].get("brokerAccess", True):
        return {"error": "Access denied"}
    emails = get_client_emails(client_id)

    # Extract email addresses for comparison
    email_addresses = [e["email_address"] for e in emails]

    # Add login email if not present
    if client_user["email"] not in email_addresses:
        emails.append({"email_address": client_user["email"]})

    headings = get_client_dashboard(client_id, emails)
    verified_headings = get_client_verified_ids_dashboard(client["client_id"], [client_user["email"]])

    if verified_headings:
        headings.extend(verified_headings)

    return {
        "headings": headings, 
        "BrokerAccess": is_broker_access,
        "loginEmail": client_user["email"]
    }

@app.post("/brokers/client/{client_id}/category/documents")
async def get_category_documents_broker(client_id: int, request: dict, user=Depends(get_current_user)):
    '''
    Fetch the documents of an individual category on client_id for brokers to view

    client_id (int): The client ID to fetch documents for.
    request (dict) -> {category: category_name}
    user (tuple): The current user information from the dependency.

    Returns:
        list: List of documents in the specified category
    '''
    claims, _ = user
    client = verify_client(client_id)
    is_broker_access = get_client_broker_list(client["client_id"])
    if not is_broker_access[0].get("brokerAccess", True):
        return {"error": "Access denied"}
    
    category = request.get("category")
    client_user = get_user_from_client(client_id)
    emails = get_client_emails(client_id)
    
    # Extract email addresses for comparison
    email_addresses = [e["email_address"] for e in emails]
    
    # Add login email if not present
    if client_user["email"] not in email_addresses:
        emails.append({"email_address": client_user["email"]})
    
    documents = get_client_category_documents(client_id, emails, category)

    if category in ["Driving License", "Id Card", "Passport"]:
        verified_docs = get_client_verified_ids_documents(client_id, [client_user["email"]], category)
        documents.extend(verified_docs)

    #retrieving xero/myob documents 
    documents.extend(get_docs_general(client["client_id"], [client_user["email"]], category))

    return documents

@app.get("/brokers/client/{client_id}/documents/download")
async def download_client_documents(client_id: int, user=Depends(get_current_user)) -> StreamingResponse:
    '''
    Allow broker to download all client documents as a zip file

    client_id (int): The client ID to download documents for.
    user (tuple): The current user information from the dependency.

    Returns:
        StreamingResponse: The streaming response containing the zip file.
    '''
    claims, _ = user
    client = verify_client(client_id)
    is_broker_access = get_client_broker_list(client["client_id"])
    if not is_broker_access[0].get("brokerAccess", True):
        return {"error": "Access denied"}

    client_user = get_user_from_client(client_id)
    emails = get_client_emails(client_id)
    
    # Extract email addresses for comparison
    email_addresses = [e["email_address"] for e in emails]
    
    # Add login email if not present
    if client_user["email"] not in email_addresses:
        email_addresses.append(client_user["email"])

    result = _invoke_zip_lambda_for(email_addresses)
    zip_key = result["zip_key"]
    filename = f"client_{client_id}_documents.zip"
    return _stream_s3_zip(zip_key, filename)

@app.post("/brokers/client/{client_id}/verify")
async def verify_client_documents(client_id: int, user=Depends(get_current_user)) -> dict:
    '''
    Allow brokers to toggle documents as verified or unverified
    '''
    claims, _ = user
    auth0_id = claims["sub"]
    user_obj = find_user(auth0_id)
    broker = find_broker(user_obj["user_id"])
    
    broker_verify = toggle_client_verification(client_id, broker["broker_id"])
    return {"broker_verify": broker_verify}

#see if we can get threadid as well if it exists on a file
@app.post("/brokers/add_comment")
async def add_document_comment(client_id: int, request: dict, user=Depends(get_current_user)) -> dict:
    '''
    Allow brokers to add comments to client documents

    client_id (int): The client ID to add comment for.
    request (dict) -> {category: category_name, comment: comment_text, hashed_email: hashed_email}
    user (tuple): The current user information from the dependency.

    Returns:
        dict: Success message on succesful addition
    '''
    claims, _ = user
    client = verify_client(client_id)
    is_broker_access = get_client_broker_list(client["client_id"])
    if not is_broker_access[0].get("brokerAccess", True):
        return {"error": "Access denied"}
    
    category = request.get("category")
    client_user = get_user_from_client(client_id)
    emails = get_client_emails(client_id)
    hashed_user_email = request.get("hashed_email")
    
    if category.startswith("xero_"):
        add_comment_docs_general(client_id, hashed_user_email, category, request.get("comment", ""), "xero_reports")
    elif category.startswith("Broker_"):
        add_comment_docs_general(client_id, hashed_user_email, category, request.get("comment", ""), "myob_reports")
    else:
        add_comment_client_document(client_id, hashed_user_email, category, request.get("comment", ""), request.get("threadid", None))
    
    return {"message": "Comment added successfully"}

@app.post("/brokers/remove_comment")
async def remove_document_comment(client_id: int, request: dict, user=Depends(get_current_user)) -> dict:
    '''
    Allow brokers to remove comments from client documents
    
    client_id (int): The client ID to remove comment for.
    request (dict) -> {category: category_name, hashed_email: hashed_email}
    user (tuple): The current user information from the dependency.

    Returns:
        dict: Success message on succesful removal
    '''
    claims, _ = user
    client = verify_client(client_id)
    is_broker_access = get_client_broker_list(client["client_id"])
    if not is_broker_access[0].get("brokerAccess", True):
        return {"error": "Access denied"}
    
    category = request.get("category")
    client_user = get_user_from_client(client_id)
    emails = get_client_emails(client_id)
    hashed_user_email = request.get("hashed_email")
    
    if category.startswith("xero_"):
        remove_comment_docs_general(client_id, hashed_user_email, category, "xero_reports")
    elif category.startswith("Broker_"):
        remove_comment_docs_general(client_id, hashed_user_email, category, "myob_reports")
    else:
        remove_comment_client_document(client_id, hashed_user_email, request.get("threadid", None))
    
    return {"message": "Comment removed successfully"}


# ------------------------
# Document Routes
# ------------------------
@app.post("/edit/document/card")
async def edit_client_document_endpoint(
    updates: dict = Body(...),
    user=Depends(get_current_user)
) -> dict:
    '''
    Allow clients to edit document metadata

    updates (dict): The updates to apply to the document.
    user (tuple): The current user information from the dependency.
    
    Returns:
        dict: Success message on succesful edit
    '''
    claims, _ = user
    auth0_id = claims["sub"]
    user_obj = find_user(auth0_id)
    if not user_obj:
        raise HTTPException(status_code=404, detail="User not found")

    if updates["id"].startswith("xero_") or updates["id"].startswith("Broker_"):
        raise HTTPException(status_code=400, detail="Editing Xero or MYOB documents is not supported")

    hashed_email = updates.pop("hashed_email", None)
    if not hashed_email:
        raise HTTPException(status_code=400, detail="Missing hashed_email")

    edit_client_document(hashed_email, updates)
    return {"status": "success"}

@app.delete("/delete/document/card")
async def delete_client_document_endpoint(
    request: Request,
    user=Depends(get_current_user)
) -> dict:
    '''
    Allow clients to delete documents

    request (Request): The request object containing the document ID and hashed email. {id: document_id, hashed_email: hashed_email}
    user (tuple): The current user information from the dependency.

    Returns:
        dict: Success message on succesful deletion
    '''
    claims, _ = user
    auth0_id = claims["sub"]
    user_obj = find_user(auth0_id)
    if not user_obj:
        raise HTTPException(status_code=404, detail="User not found")
    data = await request.json()
    threadid = data.get("id")
    hashed_email = data.get("hashed_email")
    if not threadid or not hashed_email:
        raise HTTPException(status_code=400, detail="Missing id or hashed_email")
    
    #will delete this later
    # Known identity document types
    identity_doc_types = ["driving_license", "id_card", "passport"]
    
    # Check if it's a verified identity document by checking the id
    if threadid in identity_doc_types:
        delete_client_document_identity(threadid, hashed_email)
    # Check if it's a Xero report
    elif threadid.startswith("xero_"):
        delete_docs_general(threadid, hashed_email, "xero_reports")
    # Check if it's a MYOB report
    elif threadid.startswith("Broker_"):
        delete_docs_general(threadid, hashed_email, "myob_reports")
    else:
        delete_client_document(hashed_email, threadid)
    
    return {"status": "success"}

@app.post("/upload/document/card")
async def upload_document_card(
    category: str = Form(...),
    category_data: str = Form(...),
    file: UploadFile = File(...),
    user=Depends(get_current_user),
) -> dict:
    '''
    Allow upload logic for client documents

    category (str): The category of the document.
    category_data (str): The JSON string containing additional category data.
    file (UploadFile): The file to upload.
    user (tuple): The current user information from the dependency.

    Returns:
        dict: Success message with uploaded document information {status: "success", uploaded_document: {...}}
    '''
    claims, _ = user
    auth0_id = claims["sub"]
    user_obj = find_user(auth0_id)
    if not user_obj:
        raise HTTPException(status_code=404, detail="User not found")

    email = user_obj["email"]

    try:
        category_data_dict = json.loads(category_data)
    except json.JSONDecodeError:
        raise HTTPException(status_code=400, detail="Invalid category_data JSON")

    new_doc = await upload_client_document(email, category, category_data_dict, file)

    return {"status": "success", "uploaded_document": new_doc}

@app.get("/download/document")
async def download_document(
    id: str,
    category: str,
    hashed_email: str,
    user=Depends(get_current_user)
) -> dict:
    '''
    Download any document by generating pre-signed URLs

    id (str): The document ID.
    category (str): The document category.
    hashed_email (str): The hashed email associated with the document.
    user (tuple): The current user information from the dependency.

    Returns:
        dict: Pre-signed URLs for downloading the document {urls: [...]}
    '''
    claims, _ = user
    auth0_id = claims["sub"]
    user_obj = find_user(auth0_id)
    if not user_obj:
        raise HTTPException(status_code=404, detail="User not found")

    try:
        urls = get_download_urls(hashed_email, category, id)
        return {"urls": urls}
    except FileNotFoundError as e:
        raise HTTPException(status_code=404, detail=str(e))

# ------------------------
# Gmail Integration
# ------------------------
@app.post("/gmail/scan")
async def gmail_scan(user=Depends(get_current_user)) -> dict:
    '''
    Initiate Gmail scanning process

    user (tuple): The current user information from the dependency.

    Returns:
        dict: Consent URL for Gmail authorization {consent_url: ...}
    '''
    claims, token = user

    encoded_token = token.encode()
    encrypted_message = Encryption_function.encrypt(encoded_token)

    consent_url = get_google_auth_url(encrypted_message)
    return {"consent_url": consent_url}

@app.get("/gmail/callback")
async def gmail_callback(code: str, state: str) -> RedirectResponse:
    '''
    Parse the gmail callback and send to lambda function for processing

    code (str): The authorization code from Gmail.
    state (str): The encrypted state containing the user token.

    Returns:
        RedirectResponse: Redirects to the frontend with scan started indication.
    '''
    decrypted_key = Encryption_function.decrypt(state)
    jwt_key = decrypted_key.decode()

    claims = verify_token(jwt_key)
    if not claims:
        raise HTTPException(status_code=401, detail="Invalid or expired token")

    auth0_id = claims["sub"]

    user_obj = find_user(auth0_id)
    client = find_client(user_obj["user_id"])
    tokens = exchange_code_for_tokens(code)
    access_token = tokens.get("access_token")
    refresh_token = tokens.get("refresh_token")
    
    threading.Thread(
        target=run_gmail_scan,
        args=(client["client_id"], user_obj["email"], access_token, refresh_token),
        daemon=True,
    ).start()
   
    return RedirectResponse(
        REDIRECT_URL + "?scan=started"
    )

'''
#
# Outlook integration
#

@app.post("/outlook/scan")
async def outlook_scan(user=Depends(get_current_user)):
    claims, token = user

    # Encode user token into 'state' to persist session across redirect
    encoded_token = token.encode()
    encrypted_message = Encryption_function.encrypt(encoded_token)

    consent_url = get_outlook_auth_url(encrypted_message)
    return {"consent_url": consent_url}


@app.get("/outlook/callback")
async def outlook_callback(code: str, state: str):
    # 1. Decrypt state to get back the original user token
    try:
        decrypted_key = Encryption_function.decrypt(state)
        jwt_key = decrypted_key.decode()
        claims = verify_token(jwt_key) # Validate the user is still authenticated
        if not claims:
            raise Exception("Invalid token")
    except Exception:
         raise HTTPException(status_code=401, detail="Invalid or expired session state")

    auth0_id = claims["sub"]
    user_obj = find_user(auth0_id)
    client = find_client(user_obj["user_id"])

    # 2. Exchange Authorization Code for Microsoft Tokens
    try:
        tokens = exchange_outlook_code_for_tokens(code)
    except Exception as e:
        raise HTTPException(status_code=400, detail=f"Token exchange failed: {str(e)}")

    access_token = tokens.get("access_token")
    refresh_token = tokens.get("refresh_token") # Will be None if 'offline_access' scope is missing

    # 3. Start Background Scan
    threading.Thread(
        target=run_outlook_scan, # You need to define this function similar to run_gmail_scan
        args=(client["client_id"], user_obj["email"], access_token, refresh_token),
        daemon=True,
    ).start()
   
    # 4. Redirect user back to frontend
    return RedirectResponse(
        REDIRECT_URL + "?scan=started"
    )
<<<<<<< HEAD

'''
'''
=======
'''


>>>>>>> c05514ab
# ------------------------
# Basiq Integration
# ------------------------
@app.get("/basiq/connect")
async def connect_bank(user=Depends(get_current_user)):
    claims, _ = user
    auth0_id = claims["sub"]
    user_obj = find_user(auth0_id)
    if not user_obj["basiq_id"]:
        basiq_user = basiq.create_user(user_obj["email"], user_obj["phone"])
        add_basiq_id(user_obj["user_id"], basiq_user["id"])
        user_obj = find_user(auth0_id)
    client_token = basiq.get_client_access_token(user_obj["basiq_id"])
    consent_url = f"https://consent.basiq.io/home?token={client_token}"
    return RedirectResponse(consent_url)

@app.get("/clients/bank/transactions")
async def get_client_bank_transactions(user=Depends(get_current_user)):
    claims, _ = user
    auth0_id = claims["sub"]
    user_obj = find_user(auth0_id)
    basiq_id = user_obj.get("basiq_id")
    if not basiq_id:
        return {"transactions": []}
    connections = basiq.get_user_connections(basiq_id).get("data", [])
    if not connections:
        return {"transactions": []}
    transactions = basiq.get_user_transactions(basiq_id, active_connections=connections)
    return {"transactions": transactions}

@app.get("/brokers/client/{client_id}/bank/transactions")
async def get_broker_client_bank_transactions(client_id: int, user=Depends(get_current_user)):
    client = verify_client(client_id)
    is_broker_access = get_client_broker_list(client["client_id"])
    if not is_broker_access[0].get("brokerAccess", True):
        return {"error": "Access denied"}
    client_user = get_user_from_client(client_id)
    basiq_id = client_user.get("basiq_id")
    if not basiq_id:
        return {"transactions": []}
    connections = basiq.get_user_connections(basiq_id).get("data", [])
    if not connections:
        return {"transactions": []}
    transactions = basiq.get_user_transactions(basiq_id, active_connections=connections)
    return {"transactions": transactions}
'''
# ------------------------
# Shufti
# ------------------------
@app.post("/shufti/user_redirect")
async def shufti_redirect(user=Depends(get_current_user)):
    #going to delete later
    claims, token = user
    auth0_id = claims["sub"]
    user_obj = find_user(auth0_id)
    if not user_obj:
        raise HTTPException(status_code=404, detail="User not found")
    client = find_client(user_obj["user_id"])
    #emails = get_client_emails(client["client_id"])
    # Get user info
    user_email = [user_obj["email"]]

    encoded_token = token.encode()
    encrypted_message = Encryption_function.encrypt(encoded_token)
    
    # Create verification request
    response = shufti_url(user_obj["email"], user_obj["user_id"])
    print(response)
    if not response:
        raise HTTPException(status_code=500, detail="Failed to create verification")
    
    reference = response.get("reference")

    # Store the mapping of reference to user
    verification_states_shufti[reference] = {
        "user_id": user_obj["user_id"],
        "auth0_id": auth0_id,
        "email": user_obj["email"],
        "created_at": time.time(),
        "emails": user_email,
        "client_id": client["client_id"]
    }

    return {
        "verification_url": response["verification_url"],
        "reference": reference
    }

@app.post('/profile/notifyCallback')
async def notify_callback(request: Request):
    #going to delete later
    try:
        raw_data = await request.body()
        response_data = await request.json()
        
        # Verify signature
        SECRET_KEY = os.environ.get("SHUFTI_SECRET_KEY")
        sp_signature = request.headers.get('signature', '')
        
        if not verify_signature(raw_data, sp_signature, SECRET_KEY):
            raise HTTPException(status_code=401, detail="Invalid signature")
        
        reference = response_data.get('reference')
        event = response_data.get('event')
        
        log_callback_event(event, reference)

        # Pass both parameters as function signature requires
        verification_state = get_verification_state(reference, verification_states_shufti)
        
        if not verification_state:
            # Still return 200 to acknowledge callback
            return {"status": "success"}
        
        # Handle different event types
        if event == 'verification.accepted':
            # FIXED: Pass verification_state (the dict for this user), not verification_states_shufti
            await handle_verification_accepted(reference, verification_state)
            # Only delete if the key exists
            if reference in verification_states_shufti:
                del verification_states_shufti[reference]
        
        elif event == 'verification.declined':
            handle_verification_declined(verification_state["user_id"], response_data)
            if reference in verification_states_shufti:
                del verification_states_shufti[reference]
        
        return {"status": "success"}
        
    except Exception as e:
        raise HTTPException(status_code=500, detail=str(e))

# ------------------------
# Xero Routes
# ------------------------
@app.post("/api/xero-signup")
async def xero_signup(req: XeroAuthRequest) -> dict:
    """
    Xero signup workflow

    req (XeroAuthRequest): The request body containing the authorization code.

    Returns:
        dict: Success message on successful registration
    """
    user_data = await verify_xero_auth(req.code)
    if not user_data:
        raise HTTPException(status_code=401, detail="Invalid Xero authorization")
    
    return {"success": "User registered successfully"}

@app.post("/api/xero-signin")
async def xero_signin(req: XeroAuthRequest) -> dict:
    """
    Xero signin workflow

    req (XeroAuthRequest): The request body containing the authorization code.

    Returns:
        dict: Success message on successful sign-in
    """
    user_data = await verify_xero_auth(req.code)
    if not user_data:
        raise HTTPException(status_code=401, detail="Invalid Xero authorization")
    
    # Look up existing user in your database
    
    return {"success": "User signed in successfully"}

@app.get("/connect/xero")
async def connect_xero(user=Depends(get_current_user)) -> dict:
    #need to deny multiple connections for now
    """
    User connect to Xero app

    user (tuple): The current user information from the dependency.

    Returns:
        dict: Authorization URL for Xero OAuth2 {auth_url: ...}
    """
    claims, token = user
    auth0_id = claims["sub"]
    user_obj = find_user(auth0_id)
    if not user_obj:
        raise HTTPException(status_code=404, detail="User not found")
    
    encoded_token = token.encode()
    encrypted_message = Encryption_function.encrypt(encoded_token)
    params = {
        "response_type": "code",
        "client_id": XERO_CLIENT_ID,
        "redirect_uri": XERO_REDIRECT_URI,
        "scope": XERO_SCOPES,
        "state": encrypted_message,
    }
    
    auth_url = f"{AUTH_URL}?{urlencode(params)}"
    return {"auth_url": auth_url}

@app.get("/callback/xero")
async def callback_xero(code: str = "", state: str = "") -> RedirectResponse:
    """
    Handle OAuth callback from Xero

    code (str): The authorization code from Xero.
    state (str): The encrypted state containing the user token.

    Returns:
        RedirectResponse: Redirects to the frontend after processing
    """
    
    decrypted_key = Encryption_function.decrypt(state)
    jwt_key = decrypted_key.decode()
    
    claims = verify_token(jwt_key)
    if not claims:
        raise HTTPException(status_code=401, detail="Invalid or expired token")

    auth0_id = claims["sub"]
    user_obj = find_user(auth0_id)
    if not user_obj:
        raise HTTPException(status_code=404, detail="User not found")
    hashed_email = hash_email(user_obj["email"])

    
    # Exchange code for tokens
    token_response = requests.post(
        TOKEN_URL,
        headers={
            "Authorization": f"Basic {get_basic_auth()}",
            "Content-Type": "application/x-www-form-urlencoded",
        },
        data={
            "grant_type": "authorization_code",
            "code": code,
            "redirect_uri": XERO_REDIRECT_URI
        },
        timeout=10,
    )
    
    if token_response.status_code != 200:
        raise HTTPException(400, f"Token exchange failed: {token_response.text}")
    
    # Save tokens
    token_data = token_response.json()
    tokens["access_token"] = token_data["access_token"]
    tokens["refresh_token"] = token_data.get("refresh_token")
    tokens["expires_at"] = int(time.time()) + int(token_data.get("expires_in", 1800))
    tokens["scope"] = token_data.get("scope", "")
    
    # Get tenant/organization connections
    connections_response = requests.get(
        "https://api.xero.com/connections",
        headers={"Authorization": f"Bearer {tokens['access_token']}"},
        timeout=10,
    )
    
    if connections_response.status_code != 200:
        raise HTTPException(400, f"Failed to get connections: {connections_response.text}")
    
    connections = connections_response.json()
    if not connections:
        return RedirectResponse(
            url=REDIRECT_URL,
            status_code=303
        )
    
    # Use first organization
    tenant_id = connections[0]["tenantId"]
    org_name = connections[0]["tenantName"]
    
    # Fetch all data
    all_data = fetch_all_data(tenant_id)
    preview = generate_xero_preview(all_data)

    result = {
        "status": "success",
        "organization": org_name,
        "tenant_id": tenant_id,
        "preview": preview
    }
    
    if all_data.get("errors"):
        result["errors"] = all_data["errors"]
    
    # Generate all PDF reports
    try:
        s3_keys = generate_all_reports_xero(result, hashed_email)
        result["pdf_reports"] = s3_keys
        result["s3_bucket"] = bucket_name
    except Exception as e:
        result["pdf_error"] = str(e)

    update_anonymized_json_general(hashed_email, "xero_reports", EXPECTED_REPORTS_XERO)

    return RedirectResponse(
        url=REDIRECT_URL,
        status_code=303
    )
    
@app.get("/xero/connections")
async def get_xero_connections(user=Depends(get_current_user)) -> dict:
    """
    Fetch all Xero connections (organizations) for the logged-in user.

    user (tuple): The current user information from the dependency.

    Returns:
        dict: List of Xero connections {connections: [...]}
    """
    claims, _ = user
    auth0_id = claims["sub"]

    # Get user and client info
    user_obj = find_user(auth0_id)
    if not user_obj:
        raise HTTPException(status_code=404, detail="User not found")

    client = find_client(user_obj["user_id"])
    if not client:
        raise HTTPException(status_code=404, detail="Client not found")

    # Check if user has Xero tokens
    if not tokens.get("access_token"):
        raise HTTPException(status_code=400, detail="No Xero access token available. Connect first.")
    
    # Fetch connections from Xero
    response = requests.get(
        "https://api.xero.com/connections",
        headers={"Authorization": f"Bearer {tokens['access_token']}"},
        timeout=10
    )

    if response.status_code != 200:
        raise HTTPException(
            status_code=response.status_code,
            detail=f"Failed to fetch Xero connections: {response.text}"
        )
    connections = response.json()
    return {"connections": connections}

@app.delete("/xero/connections/{connection_id}")
async def delete_xero_connection(connection_id: str, user=Depends(get_current_user)) -> dict:
    """
    Delete a specific Xero connection (organization) for the logged-in user.

    connection_id (str): The ID of the Xero connection to delete.
    user (tuple): The current user information from the dependency.

    Returns:
        dict: Success message on successful deletion
    """
    claims, _ = user
    auth0_id = claims["sub"]

    # Get user and client info
    user_obj = find_user(auth0_id)
    if not user_obj:
        raise HTTPException(status_code=404, detail="User not found")

    client = find_client(user_obj["user_id"])
    if not client:
        raise HTTPException(status_code=404, detail="Client not found")

    # Check if user has Xero access token
    if not tokens.get("access_token"):
        raise HTTPException(status_code=400, detail="No Xero access token available. Connect first.")

    # Make request to Xero API to disconnect the connection
    response = requests.delete(
        f"https://api.xero.com/connections/{connection_id}",
        headers={"Authorization": f"Bearer {tokens['access_token']}"},
        timeout=10
    )

    if response.status_code not in [200, 204]:
        raise HTTPException(
            status_code=response.status_code,
            detail=f"Failed to delete Xero connection: {response.text}"
        )

    return {"status": "success", "message": f"Xero connection {connection_id} deleted"}

# ------------------------
# MYOB
# ------------------------
@app.post("/myob/user_redirect")
async def myob_redirect(user=Depends(get_current_user)) -> dict:
    '''
    Redirect the user to MYOB auth flow

    user (tuple): The current user information from the dependency.

    Returns:
        dict: Verification URL and state for MYOB authorization {verification_url: ..., state: ...}
    '''
    claims, token = user
    auth0_id = claims["sub"]
    user_obj = find_user(auth0_id)
    if not user_obj:
        raise HTTPException(status_code=404, detail="User not found")

    encoded_token = token.encode()
    encrypted_message = Encryption_function.encrypt(encoded_token)

    url_to_redirect = build_auth_url(state=encrypted_message)

    return {
        "verification_url": url_to_redirect,
        "state": encrypted_message
    }

@app.get("/myob/callback")
async def myob_callback_compilation(request: Request, background_tasks: BackgroundTasks) -> RedirectResponse:
    '''
    Parse the MYOB callback and generate pdfs in the background

    request (Request): The request object containing query parameters.
    background_tasks (BackgroundTasks): The background tasks manager.

    Returns:
        RedirectResponse: Redirects to the frontend after processing
    '''
    query_params = request.query_params
    code = query_params.get("code")
    code = urllib.parse.unquote(code)
    business_id = query_params.get("businessId")
    state = query_params.get("state")
    
    decrypted_key = Encryption_function.decrypt(state)
    jwt_key = decrypted_key.decode()

    claims = verify_token(jwt_key)
    if not claims:
        raise HTTPException(status_code=401, detail="Invalid or expired token")

    auth0_id = claims["sub"]
    user_obj = find_user(auth0_id)
    if not user_obj:
        raise HTTPException(status_code=404, detail="User not found")
    
    hashed_user_email = hash_email(user_obj["email"])
    
    background_tasks.add_task(
        process_myob_data,
        code,
        business_id,
        state,
        hashed_user_email
    )

    update_anonymized_json_general(hashed_user_email, "myob_reports", EXPECTED_REPORTS_MYOB)

    return RedirectResponse(url=REDIRECT_URL)

# ------------------------
# Health Checks
# ------------------------
@app.get("/health")
async def health_check():
    return {"status": "healthy", "service": "dukbill"}

# ------------------------
# Run App
# ------------------------
if __name__ == "__main__":
    import uvicorn
    uvicorn.run(app, host="0.0.0.0", port=8080)<|MERGE_RESOLUTION|>--- conflicted
+++ resolved
@@ -960,15 +960,9 @@
     return RedirectResponse(
         REDIRECT_URL + "?scan=started"
     )
-<<<<<<< HEAD
-
 '''
-'''
-=======
-'''
-
-
->>>>>>> c05514ab
+
+
 # ------------------------
 # Basiq Integration
 # ------------------------

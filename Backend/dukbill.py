--- conflicted
+++ resolved
@@ -18,14 +18,11 @@
     "https://api.vericare.com.au",
     "http://localhost:5000",
     "http://localhost:3000",
-<<<<<<< HEAD
     "http://127.0.0.1:3000",
     "http://127.0.0.1:5000",
     "https://*.replit.dev",  # Add this to allow all Replit dev domains
-=======
     "http://127.0.0.1:3000",  # Add these for local testing
     "http://127.0.0.1:5000",
->>>>>>> 877ea896
 ]
 
 app.add_middleware(

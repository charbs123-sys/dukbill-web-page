import mysql.connector
import random
import os
<<<<<<< HEAD
from helper import *
=======
>>>>>>> 877ea896

def get_connection():
    """Get a database connection"""
    try:
        return mysql.connector.connect(
            host=os.environ.get('DB_HOST'),
            port=int(os.environ.get('DB_PORT', 3306)),
            user=os.environ.get('DB_USER'),
            password=os.environ.get('DB_PASSWORD'),
            database=os.environ.get('DB_NAME', 'dukbill')
        )
    except mysql.connector.Error as err:
        print(f"Error connecting to database: {err}")
        raise
<<<<<<< HEAD

=======
>>>>>>> 877ea896

def search_user_by_auth0(auth0_id):
    conn = get_connection()
    cursor = conn.cursor(dictionary=True)
    cursor.execute("SELECT * FROM users WHERE auth0_id = %s", (auth0_id,))
    result = cursor.fetchone()
    cursor.close()
    conn.close()
    return result

def retrieve_broker(user_id):
    conn = get_connection()
    cursor = conn.cursor(dictionary=True)
    cursor.execute("SELECT * FROM brokers WHERE user_id = %s", (user_id,))
    result = cursor.fetchone()
    cursor.close()
    conn.close()
    return result

def retrieve_client(user_id):
    conn = get_connection()
    cursor = conn.cursor(dictionary=True)
    cursor.execute("SELECT * FROM clients WHERE user_id = %s", (user_id,))
    result = cursor.fetchone()
    cursor.close()
    conn.close()
    return result

def get_user_email_by_client_id(client_id):
    conn = get_connection()
    cursor = conn.cursor()
    
    query = """
        SELECT u.email
        FROM clients c
        JOIN users u ON c.user_id = u.user_id
        WHERE c.client_id = %s;
    """
    
    cursor.execute(query, (client_id,))
    result = cursor.fetchone()
    
    cursor.close()
    conn.close()
    
    return result[0] if result else None

def generate_id(length=6):
    return ''.join(random.choices("0123456789", k=length))

def get_unique_broker_id():
    conn = get_connection()
    cursor = conn.cursor()
    broker_id = None

    while True:
        candidate = generate_id()
        cursor.execute("SELECT broker_id FROM brokers WHERE broker_id = %s", (candidate,))
        if cursor.fetchone() is None:
            broker_id = candidate
            break

    cursor.close()
    conn.close()
    return broker_id

def get_unique_client_id():
    conn = get_connection()
    cursor = conn.cursor()
    client_id = None

    while True:
        candidate = generate_id()
        cursor.execute("SELECT client_id FROM clients WHERE client_id = %s", (candidate,))
        if cursor.fetchone() is None:
            client_id = candidate
            break

    cursor.close()
    conn.close()
    return client_id

def verify_user_by_id(user_id):
    conn = get_connection()
    cursor = conn.cursor(dictionary=True)
    cursor.execute("SELECT * FROM users WHERE user_id = %s", (user_id,))
    result = cursor.fetchone()
    cursor.close()
    conn.close()
    return result

def verify_broker_by_id(broker_id):
    conn = get_connection()
    cursor = conn.cursor(dictionary=True)
    cursor.execute("SELECT * FROM brokers WHERE broker_id = %s", (broker_id,))
    result = cursor.fetchone()
    cursor.close()
    conn.close()
    return result

def verify_client_by_id(client_id):
    conn = get_connection()
    cursor = conn.cursor(dictionary=True)
    cursor.execute("SELECT * FROM clients WHERE client_id = %s", (client_id,))
    result = cursor.fetchone()
    cursor.close()
    conn.close()
    return result

def add_user(auth0_id, email, picture, profileComplete=False):
    conn = get_connection()
    cursor = conn.cursor(dictionary=True)
    cursor.execute(
        "INSERT INTO users (auth0_id, email, picture, profile_complete) VALUES (%s, %s, %s, %s)",
        (auth0_id, email, picture, profileComplete)
    )
    conn.commit()
    user_id = cursor.lastrowid
    cursor.close()
    conn.close()
    return user_id

def add_broker(user_id):
    broker_id = get_unique_broker_id()
    
    conn = get_connection()
    cursor = conn.cursor(dictionary=True)
    cursor.execute(
        "INSERT INTO brokers (broker_id, user_id) VALUES (%s, %s)",
        (broker_id, user_id)
    )
    conn.commit()
    cursor.close()
    conn.close()
    return broker_id

def add_client(user_id, broker_id):
    client_id = get_unique_client_id()
    
    conn = get_connection()
    cursor = conn.cursor(dictionary=True)
    cursor.execute(
        "INSERT INTO clients (client_id, user_id, broker_id) VALUES (%s, %s, %s)",
        (client_id, user_id, broker_id,)
    )
    conn.commit()
    cursor.close()
    conn.close()
    return client_id

def update_user_profile(auth0_id: str, profile_data: dict):
    conn = get_connection()
    cursor = conn.cursor()

    fields = []
    values = []

    if "user_type" in profile_data:
        user_type = profile_data.pop("user_type")
        if user_type == "client":
            fields.append("isBroker=%s")
            values.append(False)
        elif user_type == "broker":
            fields.append("isBroker=%s")
            values.append(True)

    for key, value in profile_data.items():
        if value is not None:
            fields.append(f"{key}=%s")
            values.append(value)

    if not fields:
        sql = "UPDATE users SET profile_complete = TRUE WHERE auth0_id=%s"
        cursor.execute(sql, (auth0_id,))
    else:
        fields.append("profile_complete = TRUE")
        values.append(auth0_id)
        sql = f"UPDATE users SET {', '.join(fields)} WHERE auth0_id=%s"
        cursor.execute(sql, values)

    conn.commit()
    cursor.close()
    conn.close()
    
def get_clients_for_broker(broker_id):
    conn = get_connection()
    cursor = conn.cursor(dictionary=True)

    query = """
    SELECT 
        c.client_id AS id,
        u.name,
        u.picture,
        c.brokerAccess
    FROM clients c
    JOIN users u ON c.user_id = u.user_id
    WHERE c.broker_id = %s;
    """
    cursor.execute(query, (broker_id,))
    clients = cursor.fetchall()

    cursor.close()
    conn.close()
    return clients

def toggle_broker_access_db(client_id):
    conn = get_connection()
    cursor = conn.cursor()
    cursor.execute(
        "UPDATE clients SET brokerAccess = NOT brokerAccess WHERE client_id = %s",
        (client_id,)
    )
    conn.commit()
    cursor.close()
    conn.close()<|MERGE_RESOLUTION|>--- conflicted
+++ resolved
@@ -1,10 +1,8 @@
 import mysql.connector
 import random
 import os
-<<<<<<< HEAD
 from helper import *
-=======
->>>>>>> 877ea896
+
 
 def get_connection():
     """Get a database connection"""
@@ -19,10 +17,6 @@
     except mysql.connector.Error as err:
         print(f"Error connecting to database: {err}")
         raise
-<<<<<<< HEAD
-
-=======
->>>>>>> 877ea896
 
 def search_user_by_auth0(auth0_id):
     conn = get_connection()
